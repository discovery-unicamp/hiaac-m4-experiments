from typing import Callable, List, Union
import numpy as np

import pandas as pd
from scipy import signal, interpolate
from scipy import constants
import tqdm
import plotly.express as px

from typing import Tuple
import random


class FilterByCommonRows:
    def __init__(self, match_columns: Union[str, List[str]]):
        self.match_columns = (
            match_columns if isinstance(match_columns, list) else [match_columns]
        )

    def __call__(
        self, df1: pd.DataFrame, df2: pd.DataFrame
    ) -> Tuple[pd.DataFrame, pd.DataFrame]:
        common_rows = set(
            df1[self.match_columns].itertuples(index=False, name=None)
        ) & set(df2[self.match_columns].itertuples(index=False, name=None))
        df1_filtered = df1[
            df1[self.match_columns].apply(tuple, axis=1).isin(common_rows)
        ]
        df2_filtered = df2[
            df2[self.match_columns].apply(tuple, axis=1).isin(common_rows)
        ]
        return df1_filtered, df2_filtered


class SplitGuaranteeingAllClassesPerSplit:
    def __init__(
        self,
        column_to_split: str = "user",
        class_column: str = "standard activity code",
        train_size: float = 0.8,
        random_state: int = None,
        retries: int = 10,
    ):
        self.column_to_split = column_to_split
        self.class_column = class_column
        self.train_size = train_size
        self.random_state = random_state
        self.retries = retries

    def __call__(self, dataframe: pd.DataFrame) -> Tuple[pd.DataFrame, pd.DataFrame]:
        random.seed(self.random_state)
        split_values = dataframe[self.column_to_split].unique()
        class_values = dataframe[self.class_column].unique()

        for _ in range(self.retries):
            random.shuffle(split_values)
            train_values = split_values[: int(len(split_values) * self.train_size)]
            test_values = split_values[int(len(split_values) * self.train_size) :]

            train_df = dataframe.loc[dataframe[self.column_to_split].isin(train_values)]
            test_df = dataframe.loc[dataframe[self.column_to_split].isin(test_values)]

            if len(train_df[self.class_column].unique()) != len(class_values):
                continue
            if len(test_df[self.class_column].unique()) != len(class_values):
                continue
            return train_df.reset_index(drop=True), test_df.reset_index(drop=True)

        raise ValueError(
            "Could not split dataframe in a way that all classes are present in both splits"
        )


class BalanceToMinimumClass:
    def __init__(
        self,
        class_column: str = "standard activity code",
        random_state: int = 42,
        min_value: int = None,
    ):
        self.class_column = class_column
        self.random_state = random_state
        self.min_value = min_value

    def __call__(self, dataframe: pd.DataFrame) -> pd.DataFrame:
        class_values = dataframe[self.class_column].unique()
<<<<<<< HEAD
        min_value = self.min_value

        if self.min_value is None:
            min_value = min(
=======
        if self.min_value is None:
            self.min_value = min(
>>>>>>> 0af64b4c
                [
                    len(dataframe.loc[dataframe[self.class_column] == class_value])
                    for class_value in class_values
                ]
<<<<<<< HEAD
            )            

        balanced_df = pd.concat(
            [
                dataframe.loc[dataframe[self.class_column] == class_value].sample(
                    min_value, random_state=self.random_state
=======
            )
        balanced_df = pd.concat(
            [
                dataframe.loc[dataframe[self.class_column] == class_value].sample(
                    self.min_value, random_state=self.random_state
>>>>>>> 0af64b4c
                )
                for class_value in class_values
            ]
        )
        return balanced_df


class WindowReconstruction:
    def __call__(self, df: pd.DataFrame) -> pd.DataFrame:
        raise NotImplementedError


class Interpolate:
    """Interpola colunas do dataframe assumindo que os dados estão em uma frequência fixa.
    Usa a função `scipy.interpolate` para interpolar os dados.
    """

    def __init__(
        self,
        groupby_column: Union[str, List[str]],
        features_to_select: Union[str, List[str]],
        original_fs: float,
        target_fs: float,
        kind: str = "cubic",
    ):
        """
        Parameters
        ----------
        groupby_column : Union[str, List[str]]
            Nome da(s) coluna(s) a ser agrupada para reamostrar.
            Normalmente agrupa-se por evento do usuário
            (senão reamostra o dataframe todo, com amostras de diferentes eventos e usuários)
        features_to_select : Union[str, List[str]]
            Nome da(s) coluna(s) a ser reamostrada.
        original_fs : float
            Frequência de amostragem original.
        target_fs : float
            Frequência de amostragem desejada.
        kind : str, optional.
            Tipo de interpolação a ser usada, por padrão 'cubic'.
        """
        self.groupby_column = groupby_column
        self.features_to_select = (
            [features_to_select]
            if isinstance(features_to_select, str)
            else features_to_select
        )
        self.original_fs = original_fs
        self.target_fs = target_fs
        self.kind = kind

    def __call__(self, df: pd.DataFrame) -> pd.DataFrame:
        """Reamostra as colunas do dataframe.
        Parameters
        ----------
        df : pd.DataFrame
            O dataframe a ser reamostrado.
        Returns
        -------
        pd.DataFrame
            O dataframe com as colunas desejadas, reamostrado.
        """
        df = df.reset_index()
        for _, grouped_df in tqdm.tqdm(
            df.groupby(self.groupby_column, group_keys=True), desc="Interpoling"
        ):
            for column in self.features_to_select:

                signal = grouped_df[column].values
                arr = np.array([np.nan] * len(grouped_df))
                time = np.arange(0, len(signal), 1) / self.original_fs
                interplator = interpolate.interp1d(
                    time,
                    signal,
                    kind=self.kind,
                )
                new_time = np.arange(0, time[-1], 1 / self.target_fs)
                resampled = interplator(new_time)

                arr[: len(resampled)] = resampled
                df.loc[grouped_df.index, column] = arr
        return df.dropna().reset_index(drop=True)


class AddGravityColumn:
    """Adiciona uma coluna com a gravidade em cada eixo."""

    def __init__(self, axis_columns: List[str], gravity_columns: List[str]):
        """
        Parameters
        ----------
        axis_columns : List[str]
            Nome das colunas que contém os dados de aceleração.
        gravity_columns : List[str]
            Nome da coluna com que contém os dados de gravidade.
        """
        self.axis_columns = axis_columns
        self.gravity_columns = gravity_columns

    def __call__(self, df: pd.DataFrame) -> pd.DataFrame:
        """Adiciona uma coluna com a gravidade em cada eixo.

        Parameters
        ----------
        df : pd.DataFrame
            Dataframe a ser utilizado.

        Returns
        -------
        pd.DataFrame
            Dataframe com os dados de gravidade adicionados.
        """
        for axis_col, gravity_col in zip(self.axis_columns, self.gravity_columns):
            df[axis_col] = df[axis_col] + df[gravity_col]
        return df


class Convert_G_to_Ms2:
    """Converte a aceleração de g para m/s²."""

    def __init__(self, axis_columns: List[str], g_constant: float = constants.g):
        """
        Parameters
        ----------
        axis_columns : List[str]
            Nome das colunas que contém os dados de aceleração.
        g_constant : float, optional
            Valor da gravidade a ser adicionado, por padrão `scipy.constants.g`
        """
        self.axis_columns = axis_columns
        self.gravity_constant = g_constant

    def __call__(self, df: pd.DataFrame) -> pd.DataFrame:
        """Aplica a conversão de g para m/s².

        Parameters
        ----------
        df : pd.DataFrame
            Dataframe a ser utilizado.

        Returns
        -------
        pd.DataFrame
            Dataframe com os dados de aceleração convertidos.
        """
        for axis_col in self.axis_columns:
            df[axis_col] = df[axis_col] * self.gravity_constant
        return df


class ButterworthFilter:
    """Aplica o filtro Butterworth para remoção da gravidade."""

    def __init__(self, axis_columns: List[str], fs: float):
        """
        Parameters
        ----------
        axis_columns : List[str]
            Nome das colunas que contém os dados de aceleração.
        fs : float
            Frequencia original do conjunto de dados
        """
        self.axis_columns = axis_columns
        self.fs = fs

    def __call__(self, df: pd.DataFrame) -> pd.DataFrame:
        """Aplica o filtro Butterworth para remoção da gravidade.

        Parameters
        ----------
        df : pd.DataFrame
            Dataframe a ser utilizado.

        Returns
        -------
        pd.DataFrame
            Dataframe com os dados de aceleração filtrados (filtro passado).
        """
        h = signal.butter(3, 0.3, "hp", fs=self.fs, output="sos")
        for axis_col in self.axis_columns:
            df[axis_col] = signal.sosfiltfilt(h, df[axis_col].values)
        return df


class CalcTimeDiffMean:
    """Calcula a differença entre os intervalos de tempo."""

    def __init__(
        self,
        groupby_column: Union[str, List[str]],
        column_to_diff: str,
        new_column_name: str = "diff",
        filter_predicate: Callable[[pd.DataFrame], pd.DataFrame] = None,
    ):
        """
        Parameters
        ----------
        groupby_column : Union[str, List[str]]
            Nome da(s) coluna(s) a ser agrupadas para calcular da differença.
            Normalmente agrupa-se por evento do usuário
            (senão calcula a diferença usando o dataframe todo, com amostras de diferentes eventos e usuários)
        column_to_diff : str
            Nome da coluna a ser utilizada para calcular a differença.
        new_column_name : str, optional
            Nome da coluna onde a diferença será armazenada, por padrão "diff"
        filter_predicate : Callable[[pd.DataFrame], pd.DataFrame], optional
            Função que filtra o dataframe, por padrão None
        """
        self.groupby_column = groupby_column
        self.column_to_diff = column_to_diff
        self.new_column_name = new_column_name
        self.filter_predicate = filter_predicate

    def __call__(self, df: pd.DataFrame) -> pd.DataFrame:
        """Calcula a differença entre os intervalos de tempo.

        Parameters
        ----------
        df : pd.DataFrame
            Dataframe a ser utilizado.

        Returns
        -------
        pd.DataFrame
            Dataframe com a coluna com a diferença entre os intervalos de tempo.
            Caso `filter_predicate` não seja None, o dataframe será filtrado.
        """
        df[self.new_column_name] = df.groupby(self.groupby_column)[
            self.column_to_diff
        ].diff()
        df = df.dropna(subset=[self.new_column_name])
        if self.filter_predicate:
            df = df.groupby(self.groupby_column).filter(self.filter_predicate)
        return df.reset_index(drop=True)


class PlotDiffMean:
    """Imprime o histograma da diferença entre os intervalos de tempo."""

    def __init__(self, column_to_plot: str = "diff"):
        """
        Parameters
        ----------
        column_to_plot : str, optional
            Coluna para ser utilizada para imprimir o histograma, por padrão "diff"
        """
        self.column_to_plot = column_to_plot

    def __call__(self, df: pd.DataFrame) -> pd.DataFrame:
        """Imprime o histograma da diferença entre os intervalos de tempo.

        Returns
        -------
        _type_
            O próprio dataframe.
        """

        fig = px.histogram(df, x=self.column_to_plot)
        fig.show("png")
        return df


class Resampler:
    """Reamostra colunas do dataframe assumindo que os dados estão em uma frequência fixa.
    Usa a função `scipy.signal.resample` para reamostrar os dados.
    """

    def __init__(
        self,
        groupby_column: Union[str, List[str]],
        features_to_select: Union[str, List[str]],
        original_fs: float,
        target_fs: float,
    ):
        """
        Parameters
        ----------
        groupby_column : Union[str, List[str]]
            Nome da(s) coluna(s) a ser agrupada para reamostrar.
            Normalmente agrupa-se por evento do usuário
            (senão reamostra o dataframe todo, com amostras de diferentes eventos e usuários)
        features_to_select : Union[str, List[str]]
            Nome da(s) coluna(s) a ser reamostrada.
        original_fs : float
            Frequencia original do conjunto de dados.
        target_fs : float
            Frequencia desejada para o conjunto de dados.
        """
        self.groupby_column = groupby_column
        self.features_to_select = (
            [features_to_select]
            if isinstance(features_to_select, str)
            else features_to_select
        )
        self.original_fs = original_fs
        self.target_fs = target_fs

    def __call__(self, df: pd.DataFrame) -> pd.DataFrame:
        """Reamostra as colunas do dataframe.
        Parameters
        ----------
        df : pd.DataFrame
            O dataframe a ser reamostrado.
        Returns
        -------
        pd.DataFrame
            O dataframe com as colunas desejadas, reamostrado.
        """
        df = df.reset_index()
        for key, grouped_df in tqdm.tqdm(
            df.groupby(self.groupby_column, group_keys=True), desc="Resampling"
        ):
            for column in self.features_to_select:
                time = len(grouped_df) // self.original_fs
                arr = np.array([np.nan] * len(grouped_df))
                resampled = signal.resample(
                    grouped_df[column].values, int(time * self.target_fs)
                )
                arr[: len(resampled)] = resampled
                df.loc[grouped_df.index, column] = arr
        return df.dropna().reset_index(drop=True)


class ResamplerPoly:
    """Reamostra colunas do dataframe assumindo que os dados estão em uma frequência fixa.
    Usa a função `scipy.signal.resample` para reamostrar os dados.
    """

    def __init__(
        self,
        groupby_column: Union[str, List[str]],
        features_to_select: Union[str, List[str]],
        up: float,
        down: float,
        padtype: str = "mean",
    ):
        """
        Parameters
        ----------
        groupby_column : Union[str, List[str]]
            Nome da(s) coluna(s) a ser agrupada para reamostrar.
            Normalmente agrupa-se por evento do usuário
            (senão reamostra o dataframe todo, com amostras de diferentes eventos e usuários)
        features_to_select : Union[str, List[str]]
            Nome da(s) coluna(s) a ser reamostrada.
        up : float
            Fator de aumento da frequencia.
        down : float
            Fator de redução da frequencia.
        padtype : str, optional
            Tipo de preenchimento, por padrão 'mean'.
        """
        self.groupby_column = groupby_column
        self.features_to_select = (
            [features_to_select]
            if isinstance(features_to_select, str)
            else features_to_select
        )
        self.up = up
        self.down = down
        self.padtype = padtype

    def __call__(self, df: pd.DataFrame) -> pd.DataFrame:
        """Reamostra as colunas do dataframe.

        Parameters
        ----------
        df : pd.DataFrame
            O dataframe a ser reamostrado.

        Returns
        -------
        pd.DataFrame
            O dataframe com as colunas desejadas, reamostrado.
        """
        df = df.reset_index()
        for _, grouped_df in tqdm.tqdm(
            df.groupby(self.groupby_column, group_keys=True), desc="Resampling"
        ):
            for column in self.features_to_select:
                arr = np.array([np.nan] * len(grouped_df))
                resampled = signal.resample_poly(
                    grouped_df[column].values,
                    up=self.up,
                    down=self.down,
                    padtype=self.padtype,
                )
                arr[: len(resampled)] = resampled
                df.loc[grouped_df.index, column] = arr
        return df.dropna().reset_index(drop=True)


class Windowize:
    """Realiza o janelamento dos dados em janelas de tamanho fixo.
    O janelamento será feito com amostras consecutivas do dataframe e a ultima janela será descartada.
    As colunas desejadas serão transpostas (de linha para coluna) no tamanho da janela desejada.
    Para as colunas remanescentes, será mantido o primeiro elemento da janela.
    Nota: assume-se aqui que a janela não possui sobreposição e que a taxa de amostragem é constante.
    """

    def __init__(
        self,
        features_to_select: List[str],
        samples_per_window: int,
        samples_per_overlap: int,
        groupby_column: Union[str, List[str]],
        divisible_by: int = None,
    ):
        """_summary_

        Parameters
        ----------
        features_to_select : List[str]
            Features que serão utilizadas para realizar o janelamento
            (serão transpostas de linhas para colunas e adicionado um sufixo de indice).
        samples_per_window : int
            Numero de amostras consecutivas que serão utilizadas para realizar o janelamento.
        samples_per_overlap : int
            Numero de amostras que serão sobrepostas entre janelas consecutivas.
        groupby_column : Union[str, List[str]]
            Nome da(s) coluna(s) a ser agrupadas para realizar o janelamento.
            Normalmente agrupa-se por evento do usuário
            (senão calcula a diferença usando o dataframe todo, com amostras de diferentes eventos e usuários).
        """
        self.features_to_select = (
            features_to_select
            if isinstance(features_to_select, list)
            else [features_to_select]
        )
        self.samples_per_window = samples_per_window
        self.samples_per_overlap = samples_per_overlap
        self.groupby_column = groupby_column
        self.divisible_by = divisible_by

    def __call__(self, df: pd.DataFrame) -> pd.DataFrame:
        """Realiza o janelamento nos das colunas do dataframe.

        Parameters
        ----------
        df : pd.DataFrame
            O dataframe a ser janelado.

        Returns
        -------
        pd.DataFrame
            O dataframe com janelas de tamanho fixo.
        """
        values = []
        other_columns = set(df.columns) - set(self.features_to_select)

        for key, grouped_df in tqdm.tqdm(
            df.groupby(self.groupby_column), desc="Creating windows"
        ):
            for i, start in enumerate(
                range(
                    0,
                    len(grouped_df),
                    self.samples_per_window - self.samples_per_overlap,
                )
            ):
                window_df = grouped_df[
                    start : start + self.samples_per_window
                ].reset_index(drop=True)
                if len(window_df) != self.samples_per_window:
                    continue
                if window_df.isnull().values.any():
                    continue

                features = window_df[self.features_to_select].unstack()
                features.index = features.index.map(
                    lambda a: f"{a[0]}-{(a[1])%(self.samples_per_window)}"
                )
                for column in other_columns:
                    features[column] = window_df[column].iloc[0]
                features["window"] = i
                values.append(features)
        return pd.concat(values, axis=1).T.reset_index(drop=True)


class AddStandardActivityCode:
    """Adiciona a coluna "standard activity code" ao dataframe."""

    def __init__(self, codes_map: dict):
        """
        Parameters
        ----------
        codes_map : dict
            Dicionário com o código da atividade (do conjunto de dados original)
            como chave e o código da atividade padrão como valor
        """
        self.codes_map = codes_map

    def __call__(self, df: pd.DataFrame) -> pd.DataFrame:
        """Adiciona a coluna "standard activity code" ao dataframe.

        Parameters
        ----------
        df : pd.DataFrame
            O dataframe a ser adicionada a coluna.

        Returns
        -------
        pd.DataFrame
            O dataframe com a coluna "standard activity code" adicionada.
        """
        df["standard activity code"] = df["activity code"].map(self.codes_map)
        return df


class RenameColumns:
    """Renomeia colunas do dataframe."""

    def __init__(self, columns_map: dict):
        """
        Parameters
        ----------
        columns_map : dict
            Dicionário com os nome das colunas originais como chave e o novo nome como valor.
        """
        self.columns_map = columns_map

    def __call__(self, df: pd.DataFrame) -> pd.DataFrame:
        """Renomeia as colunas do dataframe.

        Parameters
        ----------
        df : pd.DataFrame
            O dataframe com as colunas a serem renomeadas.

        Returns
        -------
        pd.DataFrame
            O dataframe com as colunas renomeadas.
        """
        df.rename(columns=self.columns_map, inplace=True)
        return df


class Pipeline:
    """Pipeline de transformações de dados."""

    def __init__(self, transforms: Callable[[pd.DataFrame], pd.DataFrame]):
        """
        Parameters
        ----------
        transforms : Callable[[pd.DataFrame], pd.DataFrame]
            Lista de transformações a serem executadas.
            As transformações devem ser objetos chamáveis, isto é, que implementam o método __call__.
            O método __call__ deve receber um dataframe como parâmetro e retornar um dataframe.
        """
        self.transforms = transforms

    def __call__(self, df: pd.DataFrame) -> pd.DataFrame:
        """Aplica as transformações na ordem em que foram adicionadas.

        Parameters
        ----------
        df : pd.DataFrame
            O dataframe a ser transformado.

        Returns
        -------
        pd.DataFrame
            O dataframe transformado.
        """
        for transform in self.transforms:
            print(f"Executing {transform.__class__.__qualname__}")
            df = transform(df)
        return df<|MERGE_RESOLUTION|>--- conflicted
+++ resolved
@@ -84,33 +84,21 @@
 
     def __call__(self, dataframe: pd.DataFrame) -> pd.DataFrame:
         class_values = dataframe[self.class_column].unique()
-<<<<<<< HEAD
+
         min_value = self.min_value
 
         if self.min_value is None:
             min_value = min(
-=======
-        if self.min_value is None:
-            self.min_value = min(
->>>>>>> 0af64b4c
                 [
                     len(dataframe.loc[dataframe[self.class_column] == class_value])
                     for class_value in class_values
                 ]
-<<<<<<< HEAD
             )            
 
         balanced_df = pd.concat(
             [
                 dataframe.loc[dataframe[self.class_column] == class_value].sample(
                     min_value, random_state=self.random_state
-=======
-            )
-        balanced_df = pd.concat(
-            [
-                dataframe.loc[dataframe[self.class_column] == class_value].sample(
-                    self.min_value, random_state=self.random_state
->>>>>>> 0af64b4c
                 )
                 for class_value in class_values
             ]
