import numpy as np
import pandas as pd
import json 
import plotly.express as px
from plotly.subplots import make_subplots
# from pyngrok import ngrok

<<<<<<< HEAD
from dash import Dash, dcc, html, Input, Output, State, callback_context
from dash import dash_table
# import dash_table
=======
from dash import Dash, dcc, html, dash_table
from dash.dependencies import Input, Output, State

>>>>>>> 8258d055
# import dash_core_components as dash_core
# import dash_html_components as dash_html

external_stylesheets = ['https://codepen.io/chriddyp/pen/bWLwgP.css']

app = Dash(__name__, external_stylesheets=external_stylesheets)

df = pd.read_csv('https://raw.githubusercontent.com/plotly/datasets/master/gapminder2007.csv')

df['id'] = df['country']
df.set_index('id', inplace=True, drop=False)

# Inicialize some variables

datasets = ['All', 'KuHar', 'RealWorld', 'MotionSense', 'WISDM', 'UCI']
# datasets = ['KuHar', 'RealWorld', 'MotionSense', 'WISDM', 'UCI']
classifiers = [
    'All',
    'RandomForest',
    'SVC',
    'KNN'
]
metrics = [
    'accuracy - mean',
    'f1 score (weighted) - mean',
    'f1-score - mean - sit', 
    'f1-score - mean - stand',
    'f1-score - mean - walk', 
    'f1-score - mean - stair up',
    'f1-score - mean - stair down', 
    'f1-score - mean - run',
    'f1-score - mean - stair up and down',
]
features = [
    'Classifier', 
    'Umap dimension', 
    'Dataset',
    'accuracy - mean',
    'f1 score (weighted) - mean',
    'f1-score - mean - sit', 
    'f1-score - mean - stand',
    'f1-score - mean - walk', 
    'f1-score - mean - stair up',
    'f1-score - mean - stair down', 
    'f1-score - mean - run',
    'f1-score - mean - stair up and down',
]
domains = ['Time', 'Frequency']
lost_results = {
    "Classifier":[],
    "Metric": [],
    "DataSet": [],
    "Best UMAP dimension": [],
    "Lost %": []
}
losts = [i*0.01 for i in range(21)]

def generate_fig(result_filtered, dataset, metric, domain):

    min_x = 1
    if domain == 'Time':
        max_x = 360
        step = 5

    elif domain == 'Frequency':
        max_x = 180
        step = 1

    fig = make_subplots(rows=1, cols=1)

    if dataset == 'All':
        result = result_filtered.loc[result_filtered['Umap dimension'] % step == 0]
        result = pd.concat([result_filtered.loc[result_filtered['Umap dimension'] == 1], result])

        fig = px.line(
            result, 
            x="Umap dimension", 
            y=metric, 
            color="Dataset", #hover_name="Test", 
            symbol="Classifier", 
            range_x=[min_x, max_x],
            range_y=[0, 1]
        )

    else:
        result_aux = result_filtered.loc[result_filtered['Dataset'] == dataset]
        result = result_aux.loc[result_aux['Umap dimension'] % step == 0]
        result = pd.concat([result_aux.loc[result_aux['Umap dimension'] == 1], result])

        fig = px.line(
            result, 
            x="Umap dimension", 
            y=metric, 
            color="Classifier", 
            # error_y=error,
            range_x=[min_x, max_x],
            range_y=[0, 1]
        )
        
    fig.update_xaxes( title_text = "Umap dimension", showgrid=True, gridwidth=1, gridcolor='lightgray', 
                    showline=True, linewidth=1, linecolor='black', rangemode='tozero')
    fig.update_yaxes( title_text = metric, showgrid=True, gridwidth=1, gridcolor='lightgray', 
                    showline=True, linewidth=1, linecolor='black')
    fig.update_layout(hovermode="x unified")
    fig.update_layout(plot_bgcolor = 'white',
#     font = {'family': 'Arial','size': 16,'color': 'black'},
    colorway=["red", "green", "blue"])
    fig.update_layout(title_text="Time: "+dataset, title_x=0.5)

    return fig

# Create the application
<<<<<<< HEAD
params = [
    'Weight', 'Torque', 'Width', 'Height',
    'Efficiency', 'Power', 'Displacement'
]

=======
>>>>>>> 8258d055
app.layout = html.Div([
    html.H1('Umap Results Analysis'),
    html.H6('This dashboord is responsible to show results from umap dimensions results. The experients is based in reduce the dimenson data with Umap from time and frequency domain from 5 diferents datasets (KuHar, RealWorld, MotionSense, WISDM, and UCI) and find the lowest dimension that we can reduce the data and lost the minimun of classifier\' perfomance. The chart below represent a resume from results and you can select some parameters selecting the options below.'),
    # justify="center",
    html.H4('Metric: '),
    dcc.Dropdown(id="metric", options=metrics, value='accuracy - mean'),
    
    html.H4('Domain: '),
    dcc.RadioItems(
        id='domain',
        inline=True,
        options=domains,
        value='Time'
    ),

    html.H4('Classifier: '),
    dcc.RadioItems(
        id='classifier',
        inline=True,
        options=classifiers,
        value='All'
    ),

    html.H4('DataSet: '),
    dcc.RadioItems(
        id='dataset',
        inline=True,
        options=datasets,
        value="All"
    ),
    dcc.Graph(id="graph"),
<<<<<<< HEAD
    dash_table.DataTable(
        id='table-info',
        columns=(
            [{'id': p, 'name': p} for p in features]
        ),
        data=[
            # dict(Model=i, **{param: 0 for param in params}) for i in range(1, 5)
        ],
        editable=True
    )
=======

    # Create the table   
    dash_table.DataTable(id="table")
>>>>>>> 8258d055
])

@app.callback(
    Output("graph", "figure"),
    Output("table-info", "data"),
    Input("metric", "value"),
    Input("domain", "value"),
    Input("classifier", "value"),
    Input("dataset", "value")
)

def update_chart(metric, domain, classifier, dataset):

    if domain == 'Time':
        # Root = '/home/patrick/Documents/Repositories/hiaac-m4-experiments/experiments/Umap_Dimensions/results/results_df_umap_dimension_time.json' 
        Root = '/home/ic-unicamp/Documentos/GITHUB/hiaac-m4-experiments/experiments/Umap_Dimensions/results/results_df_umap_dimension_time.json' 
        max_x = 360
        step = 5

    elif domain == 'Frequency':
        # Root = '/home/patrick/Documents/Repositories/hiaac-m4-experiments/experiments/Umap_Dimensions/results/results_df_umap_dimension_frequency.json' 
        Root = '/home/ic-unicamp/Documentos/GITHUB/hiaac-m4-experiments/experiments/Umap_Dimensions/results/results_df_umap_dimension_frequency.json' 
        max_x = 180
        step = 2

    with open(Root, 'r') as f:
        result_load = json.load(f)
    
    result = pd.DataFrame(result_load)
    if classifier != 'All':
        result = result.loc[result['Classifier'] == classifier]
    result_filtered = result[features]
    print(result_filtered)
    # print([col for col in result_filtered.columns])
    fig = generate_fig(result_filtered, dataset, metric, domain)
<<<<<<< HEAD
    
    filter_for_table = result_filtered
    if dataset != 'All':
        filter_for_table = filter_for_table[filter_for_table['Dataset'] == dataset]
    data = []
    for row_tuple in filter_for_table.itertuples(index=False, name=None):
        obj = {}
        for feature_index in range(len(features)):
            obj[features[feature_index]] = row_tuple[feature_index]
        data.append(obj)
    return fig, data
 
=======

    return fig

@app.callback(
    Output("table", "data"),
    Input("metric", "value"),
    Input("domain", "value"),
    Input("classifier", "value"),
    Input("dataset", "value")
)

def update_table(metric, domain, classifier, dataset):

    if domain == 'Time':
        Root = '/home/patrick/Documents/Repositories/hiaac-m4-experiments/experiments/Umap_Dimensions/results/results_df_umap_dimension_time.json' 
        max_x = 360
        step = 5

    elif domain == 'Frequency':
        Root = '/home/patrick/Documents/Repositories/hiaac-m4-experiments/experiments/Umap_Dimensions/results/results_df_umap_dimension_frequency.json' 
        max_x = 180
        step = 2

    with open(Root, 'r') as f:
        result_load = json.load(f)
    
    result = pd.DataFrame(result_load)
    if classifier != 'All':
        result = result.loc[result['Classifier'] == classifier]
    # result_filtered = result[features]

    return result
    
>>>>>>> 8258d055
if __name__ == '__main__':
    app.run_server(port=8050, debug=True, use_reloader=True)<|MERGE_RESOLUTION|>--- conflicted
+++ resolved
@@ -5,15 +5,9 @@
 from plotly.subplots import make_subplots
 # from pyngrok import ngrok
 
-<<<<<<< HEAD
 from dash import Dash, dcc, html, Input, Output, State, callback_context
-from dash import dash_table
-# import dash_table
-=======
-from dash import Dash, dcc, html, dash_table
 from dash.dependencies import Input, Output, State
 
->>>>>>> 8258d055
 # import dash_core_components as dash_core
 # import dash_html_components as dash_html
 
@@ -126,14 +120,6 @@
     return fig
 
 # Create the application
-<<<<<<< HEAD
-params = [
-    'Weight', 'Torque', 'Width', 'Height',
-    'Efficiency', 'Power', 'Displacement'
-]
-
-=======
->>>>>>> 8258d055
 app.layout = html.Div([
     html.H1('Umap Results Analysis'),
     html.H6('This dashboord is responsible to show results from umap dimensions results. The experients is based in reduce the dimenson data with Umap from time and frequency domain from 5 diferents datasets (KuHar, RealWorld, MotionSense, WISDM, and UCI) and find the lowest dimension that we can reduce the data and lost the minimun of classifier\' perfomance. The chart below represent a resume from results and you can select some parameters selecting the options below.'),
@@ -165,7 +151,6 @@
         value="All"
     ),
     dcc.Graph(id="graph"),
-<<<<<<< HEAD
     dash_table.DataTable(
         id='table-info',
         columns=(
@@ -176,11 +161,6 @@
         ],
         editable=True
     )
-=======
-
-    # Create the table   
-    dash_table.DataTable(id="table")
->>>>>>> 8258d055
 ])
 
 @app.callback(
@@ -216,7 +196,6 @@
     print(result_filtered)
     # print([col for col in result_filtered.columns])
     fig = generate_fig(result_filtered, dataset, metric, domain)
-<<<<<<< HEAD
     
     filter_for_table = result_filtered
     if dataset != 'All':
@@ -229,40 +208,5 @@
         data.append(obj)
     return fig, data
  
-=======
-
-    return fig
-
-@app.callback(
-    Output("table", "data"),
-    Input("metric", "value"),
-    Input("domain", "value"),
-    Input("classifier", "value"),
-    Input("dataset", "value")
-)
-
-def update_table(metric, domain, classifier, dataset):
-
-    if domain == 'Time':
-        Root = '/home/patrick/Documents/Repositories/hiaac-m4-experiments/experiments/Umap_Dimensions/results/results_df_umap_dimension_time.json' 
-        max_x = 360
-        step = 5
-
-    elif domain == 'Frequency':
-        Root = '/home/patrick/Documents/Repositories/hiaac-m4-experiments/experiments/Umap_Dimensions/results/results_df_umap_dimension_frequency.json' 
-        max_x = 180
-        step = 2
-
-    with open(Root, 'r') as f:
-        result_load = json.load(f)
-    
-    result = pd.DataFrame(result_load)
-    if classifier != 'All':
-        result = result.loc[result['Classifier'] == classifier]
-    # result_filtered = result[features]
-
-    return result
-    
->>>>>>> 8258d055
 if __name__ == '__main__':
     app.run_server(port=8050, debug=True, use_reloader=True)